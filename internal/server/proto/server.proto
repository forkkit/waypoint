--- conflicted
+++ resolved
@@ -85,24 +85,20 @@
 
   // UpsertRelease updates or inserts a release.
   rpc UpsertRelease(UpsertReleaseRequest) returns (UpsertReleaseResponse);
+
+  // Generate a new invite token that users can exchange for a login token.
+  rpc GenerateInviteToken(InviteTokenRequest) returns (NewTokenResponse);
+
+  // Generate a new login token that users can use to login directly.
+  rpc GenerateLoginToken(google.protobuf.Empty) returns (NewTokenResponse);
+
+  // Exchange a invite token for a login token.
+  rpc ConvertInviteToken(ConvertInviteTokenRequest) returns (NewTokenResponse);
 }
 
 message Application {
   Ref.Project project = 2;
 
-<<<<<<< HEAD
-  // Retrieve configuration for the application.
-  rpc GetConfig(ConfigGetRequest) returns (ConfigGetResponse);
-
-  // Generate a new invite token that users can exchange for a login token.
-  rpc GenerateInviteToken(InviteTokenRequest) returns (NewTokenResponse);
-
-  // Generate a new login token that users can use to login directly.
-  rpc GenerateLoginToken(google.protobuf.Empty) returns (NewTokenResponse);
-
-  // Exchange a invite token for a login token.
-  rpc ConvertInviteToken(ConvertInviteTokenRequest) returns (NewTokenResponse);
-=======
   string name = 1;
 }
 
@@ -112,7 +108,6 @@
 
 message Workspace {
   string name = 1;
->>>>>>> 9fa0934d
 }
 
 /********************************************************************
